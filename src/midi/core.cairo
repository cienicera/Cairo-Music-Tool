use orion::operators::tensor::{Tensor, U32Tensor,};
use orion::numbers::{i32, FP32x32};
use core::option::OptionTrait;
use koji::midi::types::{
    Midi, Message, Modes, ArpPattern, VelocityCurve, NoteOn, NoteOff, SetTempo, TimeSignature,
    ControlChange, PitchWheel, AfterTouch, PolyTouch
};
<<<<<<< HEAD
use alexandria_data_structures::stack::{StackTrait, Felt252Stack, NullableStack};
use alexandria_data_structures::array_ext::{ArrayTraitExt, SpanTraitExt};

=======
use koji::midi::time::round_to_nearest_nth;
>>>>>>> e8ea7e02

trait MidiTrait {
    /// =========== NOTE MANIPULATION ===========
    /// Instantiate a Midi.
    fn new() -> Midi;
    /// Set a message in a Midi object.
    fn set_message(self: @Midi, msg: Message) -> Midi;
    /// Transpose notes by a given number of semitones.
    fn transpose_notes(self: @Midi, semitones: i32) -> Midi;
    ///  Reverse the order of notes.
    fn reverse_notes(self: @Midi) -> Midi;
    /// Align notes to a given rhythmic grid.
    fn quantize_notes(self: @Midi, grid_size: usize) -> Midi;
    /// Extract notes within a specified pitch range.
    fn extract_notes(self: @Midi, note_range: usize) -> Midi;
    /// Change the duration of notes by a given factor
    fn change_note_duration(self: @Midi, factor: i32) -> Midi;
    /// =========== GLOBAL MANIPULATION ===========
    /// Alter the tempo of the Midi data.
    fn change_tempo(self: @Midi, new_tempo: u32) -> Midi;
    /// Change instrument patches based on a provided mapping
    fn remap_instruments(self: @Midi, chanel: u32) -> Midi;
    /// =========== ANALYSIS ===========
    /// Extract the tempo (in BPM) from the Midi data.
    fn get_bpm(self: @Midi) -> u32;
    /// Return statistics about notes (e.g., most frequent note, average note duration).
    /// =========== ADVANCED MANIPULATION ===========
    /// Add harmonies to existing melodies based on specified intervals.
    fn generate_harmony(self: @Midi, modes: Modes) -> Midi;
    /// Convert chords into arpeggios based on a given pattern.
    fn arpeggiate_chords(self: @Midi, pattern: ArpPattern) -> Midi;
    /// Add or modify dynamics (velocity) of notes based on a specified curve or pattern.
    fn edit_dynamics(self: @Midi, curve: VelocityCurve) -> Midi;
}

impl MidiImpl of MidiTrait {
    fn new() -> Midi {
        Midi { events: array![].span() }
    }

    fn set_message(self: @Midi, msg: Message) -> Midi {
        panic(array!['not supported yet'])
    }

    fn transpose_notes(self: @Midi, semitones: i32) -> Midi {
        let mut ev = self.clone().events;
        let mut eventlist = ArrayTrait::<Message>::new();

        loop {
            match ev.pop_front() {
                Option::Some(currentevent) => {
                    match currentevent {
                        Message::NOTE_ON(NoteOn) => {
                            let outnote = if semitones.sign {
                                *NoteOn.note - semitones.mag.try_into().unwrap()
                            } else {
                                *NoteOn.note + semitones.mag.try_into().unwrap()
                            };

                            let newnote = NoteOn {
                                channel: *NoteOn.channel,
                                note: outnote,
                                velocity: *NoteOn.velocity,
                                time: *NoteOn.time
                            };
                            let notemessage = Message::NOTE_ON((newnote));
                            eventlist.append(notemessage);
                        },
                        Message::NOTE_OFF(NoteOff) => {
                            let outnote = if semitones.sign {
                                *NoteOff.note - semitones.mag.try_into().unwrap()
                            } else {
                                *NoteOff.note + semitones.mag.try_into().unwrap()
                            };

                            let newnote = NoteOff {
                                channel: *NoteOff.channel,
                                note: outnote,
                                velocity: *NoteOff.velocity,
                                time: *NoteOff.time
                            };
                            let notemessage = Message::NOTE_OFF((newnote));
                            eventlist.append(notemessage);
                        },
                        Message::SET_TEMPO(SetTempo) => {
                            eventlist.append(*currentevent);
                        },
                        Message::TIME_SIGNATURE(TimeSignature) => {
                            eventlist.append(*currentevent);
                        },
                        Message::CONTROL_CHANGE(ControlChange) => {
                            eventlist.append(*currentevent);
                        },
                        Message::PITCH_WHEEL(PitchWheel) => {
                            eventlist.append(*currentevent);
                        },
                        Message::AFTER_TOUCH(AfterTouch) => {
                            eventlist.append(*currentevent);
                        },
                        Message::POLY_TOUCH(PolyTouch) => {
                            eventlist.append(*currentevent);
                        },
                    }
                },
                Option::None(_) => {
                    break;
                }
            };
        };

        Midi { events: eventlist.span() }
    }

    fn reverse_notes(self: @Midi) -> Midi {
        let mut ev = self.clone().events;
        let mut rev = self.clone().events.reverse().span();
        let lastmsgtime = rev.pop_front();
        let firstmsgtime = ev.pop_front();
        let mut maxtime = FP32x32 { mag: 0, sign: false };
        let mut mintime = FP32x32 { mag: 0, sign: false };
        let mut eventlist = ArrayTrait::<Message>::new();

        //assign maxtime to the last message's time value in the Midi
        match lastmsgtime {
            Option::Some(currentev) => {
                match currentev {
                    Message::NOTE_ON(NoteOn) => {
                        maxtime = *NoteOn.time;
                    },
                    Message::NOTE_OFF(NoteOff) => {
                        maxtime = *NoteOff.time;
                    },
                    Message::SET_TEMPO(SetTempo) => {
                        match *SetTempo.time {
                            Option::Some(time) => {
                                maxtime = time;
                            },
                            Option::None => {},
                        }
                    },
                    Message::TIME_SIGNATURE(TimeSignature) => {
                        match *TimeSignature.time {
                            Option::Some(time) => {
                                maxtime = time;
                            },
                            Option::None => {},
                        }
                    },
                    Message::CONTROL_CHANGE(ControlChange) => {
                        maxtime = *ControlChange.time;
                    },
                    Message::PITCH_WHEEL(PitchWheel) => {
                        maxtime = *PitchWheel.time;
                    },
                    Message::AFTER_TOUCH(AfterTouch) => {
                        maxtime = *AfterTouch.time;
                    },
                    Message::POLY_TOUCH(PolyTouch) => {
                        maxtime = *PolyTouch.time;
                    },
                }
            },
            Option::None(_) => {}
        };

        //assign mintime to the first message's time value
        match firstmsgtime {
            Option::Some(currentev) => {
                match currentev {
                    Message::NOTE_ON(NoteOn) => {
                        mintime = *NoteOn.time;
                    },
                    Message::NOTE_OFF(NoteOff) => {
                        mintime = *NoteOff.time;
                    },
                    Message::SET_TEMPO(SetTempo) => {
                        match *SetTempo.time {
                            Option::Some(time) => {
                                mintime = time;
                            },
                            Option::None => {},
                        }
                    },
                    Message::TIME_SIGNATURE(TimeSignature) => {
                        match *TimeSignature.time {
                            Option::Some(time) => {
                                mintime = time;
                            },
                            Option::None => {},
                        }
                    },
                    Message::CONTROL_CHANGE(ControlChange) => {
                        mintime = *ControlChange.time;
                    },
                    Message::PITCH_WHEEL(PitchWheel) => {
                        mintime = *PitchWheel.time;
                    },
                    Message::AFTER_TOUCH(AfterTouch) => {
                        mintime = *AfterTouch.time;
                    },
                    Message::POLY_TOUCH(PolyTouch) => {
                        mintime = *PolyTouch.time;
                    },
                }
            },
            Option::None(_) => {}
        };

        loop {
            match rev.pop_front() {
                Option::Some(currentevent) => {
                    match currentevent {
                        Message::NOTE_ON(NoteOn) => {
                            let newnote = NoteOff {
                                channel: *NoteOn.channel,
                                note: *NoteOn.note,
                                velocity: *NoteOn.velocity,
                                time: ((maxtime - *NoteOn.time) + mintime)
                            };
                            let notemessage = Message::NOTE_OFF((newnote));
                            eventlist.append(notemessage);
                        },
                        Message::NOTE_OFF(NoteOff) => {
                            let newnote = NoteOn {
                                channel: *NoteOff.channel,
                                note: *NoteOff.note,
                                velocity: *NoteOff.velocity,
                                time: (maxtime - *NoteOff.time) + mintime
                            };
                            let notemessage = Message::NOTE_ON((newnote));
                            eventlist.append(notemessage);
                        },
                        Message::SET_TEMPO(SetTempo) => {
                            let scaledtempo = SetTempo {
                                tempo: *SetTempo.tempo,
                                time: match *SetTempo.time {
                                    Option::Some(time) => Option::Some((maxtime - time) + mintime),
                                    Option::None => Option::None,
                                }
                            };
                            let tempomessage = Message::SET_TEMPO((scaledtempo));
                            eventlist.append(tempomessage);
                        },
                        Message::TIME_SIGNATURE(TimeSignature) => {
                            let newtimesig = TimeSignature {
                                numerator: *TimeSignature.numerator,
                                denominator: *TimeSignature.denominator,
                                clocks_per_click: *TimeSignature.clocks_per_click,
                                time: match *TimeSignature.time {
                                    Option::Some(time) => Option::Some((maxtime - time) + mintime),
                                    Option::None => Option::None,
                                }
                            };
                            let tsmessage = Message::TIME_SIGNATURE((newtimesig));
                            eventlist.append(tsmessage);
                        },
                        Message::CONTROL_CHANGE(ControlChange) => {
                            let newcontrolchange = ControlChange {
                                channel: *ControlChange.channel,
                                control: *ControlChange.control,
                                value: *ControlChange.value,
                                time: (maxtime - *ControlChange.time) + mintime
                            };
                            let ccmessage = Message::CONTROL_CHANGE((newcontrolchange));
                            eventlist.append(ccmessage);
                        },
                        Message::PITCH_WHEEL(PitchWheel) => {
                            let newpitchwheel = PitchWheel {
                                channel: *PitchWheel.channel,
                                pitch: *PitchWheel.pitch,
                                time: (maxtime - *PitchWheel.time) + mintime
                            };
                            let pwmessage = Message::PITCH_WHEEL((newpitchwheel));
                            eventlist.append(pwmessage);
                        },
                        Message::AFTER_TOUCH(AfterTouch) => {
                            let newaftertouch = AfterTouch {
                                channel: *AfterTouch.channel,
                                value: *AfterTouch.value,
                                time: (maxtime - *AfterTouch.time) + mintime
                            };
                            let atmessage = Message::AFTER_TOUCH((newaftertouch));
                            eventlist.append(atmessage);
                        },
                        Message::POLY_TOUCH(PolyTouch) => {
                            let newpolytouch = PolyTouch {
                                channel: *PolyTouch.channel,
                                note: *PolyTouch.note,
                                value: *PolyTouch.value,
                                time: (maxtime - *PolyTouch.time) + mintime
                            };
                            let ptmessage = Message::POLY_TOUCH((newpolytouch));
                            eventlist.append(ptmessage);
                        },
                    }
                },
                Option::None(_) => {
                    break;
                }
            };
        };

        Midi { events: eventlist.span() }
    }

    fn quantize_notes(self: @Midi, grid_size: usize) -> Midi {
        let mut ev = self.clone().events;
        let mut eventlist = ArrayTrait::<Message>::new();

        loop {
            match ev.pop_front() {
                Option::Some(currentevent) => {
                    match currentevent {
                        Message::NOTE_ON(NoteOn) => {
                            let newnote = NoteOn {
                                channel: *NoteOn.channel,
                                note: *NoteOn.note,
                                velocity: *NoteOn.velocity,
                                time: round_to_nearest_nth(*NoteOn.time, grid_size)
                            };
                            let notemessage = Message::NOTE_ON((newnote));
                            eventlist.append(notemessage);
                        },
                        Message::NOTE_OFF(NoteOff) => {
                            let newnote = NoteOff {
                                channel: *NoteOff.channel,
                                note: *NoteOff.note,
                                velocity: *NoteOff.velocity,
                                time: round_to_nearest_nth(*NoteOff.time, grid_size)
                            };
                            let notemessage = Message::NOTE_OFF((newnote));
                            eventlist.append(notemessage);
                        },
                        Message::SET_TEMPO(SetTempo) => {
                            eventlist.append(*currentevent)
                        },
                        Message::TIME_SIGNATURE(TimeSignature) => {
                            eventlist.append(*currentevent)
                        },
                        Message::CONTROL_CHANGE(ControlChange) => {
                            eventlist.append(*currentevent)
                        },
                        Message::PITCH_WHEEL(PitchWheel) => {
                            eventlist.append(*currentevent)
                        },
                        Message::AFTER_TOUCH(AfterTouch) => {
                            eventlist.append(*currentevent)
                        },
                        Message::POLY_TOUCH(PolyTouch) => {
                            eventlist.append(*currentevent)
                        },
                    }
                },
                Option::None(_) => {
                    break;
                }
            };
        };

        // Create a new Midi object with the modified event list
        Midi { events: eventlist.span() }
    }

    fn extract_notes(self: @Midi, note_range: usize) -> Midi {
        let mut ev = self.clone().events;

        let middlec = 60;
        let mut lowerbound = 0;
        let mut upperbound = 127;

        if note_range < middlec {
            lowerbound = middlec - note_range;
        }
        if note_range + middlec < 127 {
            upperbound = middlec + note_range;
        }

        let mut eventlist = ArrayTrait::<Message>::new();

        loop {
            match ev.pop_front() {
                Option::Some(currentevent) => {
                    match currentevent {
                        Message::NOTE_ON(NoteOn) => {
                            let currentnoteon = *NoteOn.note;
                            if currentnoteon > lowerbound.try_into().unwrap()
                                && currentnoteon < upperbound.try_into().unwrap() {
                                eventlist.append(*currentevent);
                            }
                        },
                        Message::NOTE_OFF(NoteOff) => {
                            let currentnoteoff = *NoteOff.note;
                            if currentnoteoff > lowerbound.try_into().unwrap()
                                && currentnoteoff < upperbound.try_into().unwrap() {
                                eventlist.append(*currentevent);
                            }
                        },
                        Message::SET_TEMPO(SetTempo) => {},
                        Message::TIME_SIGNATURE(TimeSignature) => {},
                        Message::CONTROL_CHANGE(ControlChange) => {},
                        Message::PITCH_WHEEL(PitchWheel) => {},
                        Message::AFTER_TOUCH(AfterTouch) => {},
                        Message::POLY_TOUCH(PolyTouch) => {},
                    }
                },
                Option::None(_) => {
                    break;
                }
            };
        };

        // Create a new Midi object with the modified event list
        Midi { events: eventlist.span() }
    }


    fn change_note_duration(self: @Midi, factor: i32) -> Midi {
        let newfactor = FP32x32 { mag: factor.mag.into(), sign: factor.sign };
        let mut ev = self.clone().events;
        let mut eventlist = ArrayTrait::<Message>::new();

        loop {
            match ev.pop_front() {
                Option::Some(currentevent) => {
                    match currentevent {
                        Message::NOTE_ON(NoteOn) => {
                            let newnote = NoteOn {
                                channel: *NoteOn.channel,
                                note: *NoteOn.note,
                                velocity: *NoteOn.velocity,
                                time: *NoteOn.time * newfactor
                            };
                            let notemessage = Message::NOTE_ON((newnote));
                            eventlist.append(notemessage);
                        },
                        Message::NOTE_OFF(NoteOff) => {
                            let newnote = NoteOff {
                                channel: *NoteOff.channel,
                                note: *NoteOff.note,
                                velocity: *NoteOff.velocity,
                                time: *NoteOff.time * newfactor
                            };
                            let notemessage = Message::NOTE_OFF((newnote));
                            eventlist.append(notemessage);
                        },
                        Message::SET_TEMPO(SetTempo) => {
                            let scaledtempo = SetTempo {
                                tempo: *SetTempo.tempo,
                                time: match *SetTempo.time {
                                    Option::Some(time) => Option::Some(time * newfactor),
                                    Option::None => Option::None,
                                }
                            };
                            let tempomessage = Message::SET_TEMPO((scaledtempo));
                            eventlist.append(tempomessage);
                        },
                        Message::TIME_SIGNATURE(TimeSignature) => {
                            let newtimesig = TimeSignature {
                                numerator: *TimeSignature.numerator,
                                denominator: *TimeSignature.denominator,
                                clocks_per_click: *TimeSignature.clocks_per_click,
                                time: match *TimeSignature.time {
                                    Option::Some(time) => Option::Some(time * newfactor),
                                    Option::None => Option::None,
                                }
                            };
                            let tsmessage = Message::TIME_SIGNATURE((newtimesig));
                            eventlist.append(tsmessage);
                        },
                        Message::CONTROL_CHANGE(ControlChange) => {
                            let newcontrolchange = ControlChange {
                                channel: *ControlChange.channel,
                                control: *ControlChange.control,
                                value: *ControlChange.value,
                                time: *ControlChange.time * newfactor
                            };
                            let ccmessage = Message::CONTROL_CHANGE((newcontrolchange));
                            eventlist.append(ccmessage);
                        },
                        Message::PITCH_WHEEL(PitchWheel) => {
                            let newpitchwheel = PitchWheel {
                                channel: *PitchWheel.channel,
                                pitch: *PitchWheel.pitch,
                                time: *PitchWheel.time * newfactor
                            };
                            let pwmessage = Message::PITCH_WHEEL((newpitchwheel));
                            eventlist.append(pwmessage);
                        },
                        Message::AFTER_TOUCH(AfterTouch) => {
                            let newaftertouch = AfterTouch {
                                channel: *AfterTouch.channel,
                                value: *AfterTouch.value,
                                time: *AfterTouch.time * newfactor
                            };
                            let atmessage = Message::AFTER_TOUCH((newaftertouch));
                            eventlist.append(atmessage);
                        },
                        Message::POLY_TOUCH(PolyTouch) => {
                            let newpolytouch = PolyTouch {
                                channel: *PolyTouch.channel,
                                note: *PolyTouch.note,
                                value: *PolyTouch.value,
                                time: *PolyTouch.time * newfactor
                            };
                            let ptmessage = Message::POLY_TOUCH((newpolytouch));
                            eventlist.append(ptmessage);
                        },
                    }
                },
                Option::None(_) => {
                    break;
                }
            };
        };

        // Create a new Midi object with the modified event list
        Midi { events: eventlist.span() }
    }

    fn change_tempo(self: @Midi, new_tempo: u32) -> Midi {
        // Create a clone of the MIDI events
        let mut ev = self.clone().events;

        // Create a new array to store the modified events
        let mut eventlist = ArrayTrait::<Message>::new();

        loop {
            // Use pop_front to get the next event
            match ev.pop_front() {
                Option::Some(currentevent) => {
                    // Process the current event
                    match currentevent {
                        Message::NOTE_ON(NoteOn) => {
                            eventlist.append(*currentevent);
                        },
                        Message::NOTE_OFF(NoteOff) => {
                            eventlist.append(*currentevent);
                        },
                        Message::SET_TEMPO(SetTempo) => {
                            // Create a new SetTempo message with the updated tempo
                            let tempo = SetTempo { tempo: new_tempo, time: *SetTempo.time };
                            let tempomessage = Message::SET_TEMPO((tempo));
                            eventlist.append(tempomessage);
                        },
                        Message::TIME_SIGNATURE(TimeSignature) => {
                            eventlist.append(*currentevent);
                        },
                        Message::CONTROL_CHANGE(ControlChange) => {
                            eventlist.append(*currentevent);
                        },
                        Message::PITCH_WHEEL(PitchWheel) => {
                            eventlist.append(*currentevent);
                        },
                        Message::AFTER_TOUCH(AfterTouch) => {
                            eventlist.append(*currentevent);
                        },
                        Message::POLY_TOUCH(PolyTouch) => {
                            eventlist.append(*currentevent);
                        },
                    }
                },
                Option::None(_) => {
                    // If there are no more events, break out of the loop
                    break;
                }
            };
        };

        // Create a new Midi object with the modified event list
        Midi { events: eventlist.span() }
    }

    fn remap_instruments(self: @Midi, chanel: u32) -> Midi {
        panic(array!['not supported yet'])
    }

    fn get_bpm(self: @Midi) -> u32 {
        // Iterate through the MIDI events, find and return the SetTempo message
        let mut ev = self.clone().events;
        let mut outtempo: u32 = 0;

        loop {
            match ev.pop_front() {
                Option::Some(currentevent) => {
                    match currentevent {
                        Message::NOTE_ON(NoteOn) => {},
                        Message::NOTE_OFF(NoteOff) => {},
                        Message::SET_TEMPO(SetTempo) => {
                            outtempo = *SetTempo.tempo;
                        },
                        Message::TIME_SIGNATURE(TimeSignature) => {},
                        Message::CONTROL_CHANGE(ControlChange) => {},
                        Message::PITCH_WHEEL(PitchWheel) => {},
                        Message::AFTER_TOUCH(AfterTouch) => {},
                        Message::POLY_TOUCH(PolyTouch) => {},
                    }
                },
                Option::None(_) => {
                    break;
                }
            };
        };

        outtempo
    }

    fn generate_harmony(self: @Midi, modes: Modes) -> Midi {
        panic(array!['not supported yet'])
    }

    fn arpeggiate_chords(self: @Midi, pattern: ArpPattern) -> Midi {
        panic(array!['not supported yet'])
    }

    fn edit_dynamics(self: @Midi, curve: VelocityCurve) -> Midi {
        panic(array!['not supported yet'])
    }
}<|MERGE_RESOLUTION|>--- conflicted
+++ resolved
@@ -5,13 +5,10 @@
     Midi, Message, Modes, ArpPattern, VelocityCurve, NoteOn, NoteOff, SetTempo, TimeSignature,
     ControlChange, PitchWheel, AfterTouch, PolyTouch
 };
-<<<<<<< HEAD
 use alexandria_data_structures::stack::{StackTrait, Felt252Stack, NullableStack};
 use alexandria_data_structures::array_ext::{ArrayTraitExt, SpanTraitExt};
 
-=======
 use koji::midi::time::round_to_nearest_nth;
->>>>>>> e8ea7e02
 
 trait MidiTrait {
     /// =========== NOTE MANIPULATION ===========
