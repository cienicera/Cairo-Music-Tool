use orion::operators::tensor::{Tensor, U32Tensor,};
<<<<<<< HEAD
use orion::numbers::{i32, FP32x32};
use core::option::OptionTrait;
use koji::midi::types::{
    Midi, Message, Modes, ArpPattern, VelocityCurve, NoteOn, NoteOff, SetTempo, TimeSignature,
    ControlChange, PitchWheel, AfterTouch, PolyTouch
};
=======
use orion::numbers::{FP32x32, i32};

use koji::midi::types::{Midi, Message, Modes, ArpPattern, VelocityCurve, NoteOn, NoteOff, SetTempo, TimeSignature,};
use koji::midi::time::round_to_nearest_nth;
>>>>>>> 0fe675b8

trait MidiTrait {
    /// =========== NOTE MANIPULATION ===========
    /// Instantiate a Midi.
    fn new() -> Midi;
    /// Set a message in a Midi object.
    fn set_message(self: @Midi, msg: Message) -> Midi;
    /// Transpose notes by a given number of semitones.
    fn transpose_notes(self: @Midi, semitones: i32) -> Midi;
    ///  Reverse the order of notes.
    fn reverse_notes(self: @Midi) -> Midi;
    /// Align notes to a given rhythmic grid.
    fn quantize_notes(self: @Midi, grid_size: usize) -> Midi;
    /// Extract notes within a specified pitch range.
    fn extract_notes(self: @Midi, note_range: usize) -> Midi;
    /// Change the duration of notes by a given factor
    fn change_note_duration(self: @Midi, factor: i32) -> Midi;
    /// =========== GLOBAL MANIPULATION ===========
    /// Alter the tempo of the Midi data.
    fn change_tempo(self: @Midi, new_tempo: u32) -> Midi;
    /// Change instrument patches based on a provided mapping
    fn remap_instruments(self: @Midi, chanel: u32) -> Midi;
    /// =========== ANALYSIS ===========
    /// Extract the tempo (in BPM) from the Midi data.
    fn get_bpm(self: @Midi) -> u32;
    /// Return statistics about notes (e.g., most frequent note, average note duration).
    /// =========== ADVANCED MANIPULATION ===========
    /// Add harmonies to existing melodies based on specified intervals.
    fn generate_harmony(self: @Midi, modes: Modes) -> Midi;
    /// Convert chords into arpeggios based on a given pattern.
    fn arpeggiate_chords(self: @Midi, pattern: ArpPattern) -> Midi;
    /// Add or modify dynamics (velocity) of notes based on a specified curve or pattern.
    fn edit_dynamics(self: @Midi, curve: VelocityCurve) -> Midi;
}

impl MidiImpl of MidiTrait {
    fn new() -> Midi {
        Midi { events: array![].span() }
    }

    fn set_message(self: @Midi, msg: Message) -> Midi {
        panic(array!['not supported yet'])
    }

    fn transpose_notes(self: @Midi, semitones: i32) -> Midi {
        let mut ev = self.clone().events;
        let mut eventlist = ArrayTrait::<Message>::new();

        loop {
            match ev.pop_front() {
                Option::Some(currentevent) => {
                    match currentevent {
                        Message::NOTE_ON(NoteOn) => {
                            let outnote = if semitones.sign {
                                *NoteOn.note - semitones.mag.try_into().unwrap()
                            } else {
                                *NoteOn.note + semitones.mag.try_into().unwrap()
                            };

                            let newnote = NoteOn {
                                channel: *NoteOn.channel,
                                note: outnote,
                                velocity: *NoteOn.velocity,
                                time: *NoteOn.time
                            };
                            let notemessage = Message::NOTE_ON((newnote));
                            eventlist.append(notemessage);
                        },
                        Message::NOTE_OFF(NoteOff) => {
                            let outnote = if semitones.sign {
                                *NoteOff.note - semitones.mag.try_into().unwrap()
                            } else {
                                *NoteOff.note + semitones.mag.try_into().unwrap()
                            };

                            let newnote = NoteOff {
                                channel: *NoteOff.channel,
                                note: outnote,
                                velocity: *NoteOff.velocity,
                                time: *NoteOff.time
                            };
                            let notemessage = Message::NOTE_OFF((newnote));
                            eventlist.append(notemessage);
                        },
                        Message::SET_TEMPO(SetTempo) => {
                            eventlist.append(*currentevent);
                        },
                        Message::TIME_SIGNATURE(TimeSignature) => {
                            eventlist.append(*currentevent);
                        },
                        Message::CONTROL_CHANGE(ControlChange) => {
                            eventlist.append(*currentevent);
                        },
                        Message::PITCH_WHEEL(PitchWheel) => {
                            eventlist.append(*currentevent);
                        },
                        Message::AFTER_TOUCH(AfterTouch) => {
                            eventlist.append(*currentevent);
                        },
                        Message::POLY_TOUCH(PolyTouch) => {
                            eventlist.append(*currentevent);
                        },
                    }
                },
                Option::None(_) => {
                    break;
                }
            };
        };

        Midi { events: eventlist.span() }
    }

    fn reverse_notes(self: @Midi) -> Midi {
        panic(array!['not supported yet'])
    }

    fn quantize_notes(self: @Midi, grid_size: usize) -> Midi {
        let mut ev = self.clone().events;
        let mut eventlist = ArrayTrait::<Message>::new();

        loop {
            match ev.pop_front() {
                Option::Some(currentevent) => {
                    match currentevent {
                        Message::NOTE_ON(NoteOn) => {
                            let newnote = NoteOn {
                                channel: *NoteOn.channel,
                                note: *NoteOn.note,
                                velocity: *NoteOn.velocity,
                                time: round_to_nearest_nth(*NoteOn.time, grid_size)
                            };
                            let notemessage = Message::NOTE_ON((newnote));
                            eventlist.append(notemessage);
                        },
                        Message::NOTE_OFF(NoteOff) => {
                            let newnote = NoteOff {
                                channel: *NoteOff.channel,
                                note: *NoteOff.note,
                                velocity: *NoteOff.velocity,
                                time: round_to_nearest_nth(*NoteOff.time, grid_size)
                            };
                            let notemessage = Message::NOTE_OFF((newnote));
                            eventlist.append(notemessage);
                        },
                        Message::SET_TEMPO(SetTempo) => {
                            eventlist.append(*currentevent)
                        },
                        Message::TIME_SIGNATURE(TimeSignature) => {
                            eventlist.append(*currentevent)
                        },
                        Message::CONTROL_CHANGE(ControlChange) => {
                            eventlist.append(*currentevent)
                        },
                        Message::PITCH_WHEEL(PitchWheel) => {
                            eventlist.append(*currentevent)
                        },
                        Message::AFTER_TOUCH(AfterTouch) => {
                            eventlist.append(*currentevent)
                        },
                        Message::POLY_TOUCH(PolyTouch) => {
                            eventlist.append(*currentevent)
                        },
                    }
                },
                Option::None(_) => {
                    break;
                }
            };
        };

        // Create a new Midi object with the modified event list
        Midi { events: eventlist.span() }
    }

    fn extract_notes(self: @Midi, note_range: usize) -> Midi {
        let mut ev = self.clone().events;

        let middlec = 60;
        let mut lowerbound = 0;
        let mut upperbound = 127;

        if note_range < middlec {
            lowerbound = middlec - note_range;
        }
        if note_range + middlec < 127 {
            upperbound = middlec + note_range;
        }

        let mut eventlist = ArrayTrait::<Message>::new();

        loop {
            match ev.pop_front() {
                Option::Some(currentevent) => {
                    match currentevent {
                        Message::NOTE_ON(NoteOn) => {
                            let currentnoteon = *NoteOn.note;
                            if currentnoteon > lowerbound.try_into().unwrap()
                                && currentnoteon < upperbound.try_into().unwrap() {
                                eventlist.append(*currentevent);
                            }
                        },
                        Message::NOTE_OFF(NoteOff) => {
                            let currentnoteoff = *NoteOff.note;
                            if currentnoteoff > lowerbound.try_into().unwrap()
                                && currentnoteoff < upperbound.try_into().unwrap() {
                                eventlist.append(*currentevent);
                            }
                        },
                        Message::SET_TEMPO(SetTempo) => {},
                        Message::TIME_SIGNATURE(TimeSignature) => {},
                        Message::CONTROL_CHANGE(ControlChange) => {},
                        Message::PITCH_WHEEL(PitchWheel) => {},
                        Message::AFTER_TOUCH(AfterTouch) => {},
                        Message::POLY_TOUCH(PolyTouch) => {},
                    }
                },
                Option::None(_) => {
                    break;
                }
            };
        };

        // Create a new Midi object with the modified event list
        Midi { events: eventlist.span() }
    }


    fn change_note_duration(self: @Midi, factor: i32) -> Midi {
        let newfactor = FP32x32 { mag: factor.mag.into(), sign: factor.sign };
        let mut ev = self.clone().events;
        let mut eventlist = ArrayTrait::<Message>::new();

        loop {
            match ev.pop_front() {
                Option::Some(currentevent) => {
                    match currentevent {
                        Message::NOTE_ON(NoteOn) => {
                            let newnote = NoteOn {
                                channel: *NoteOn.channel,
                                note: *NoteOn.note,
                                velocity: *NoteOn.velocity,
                                time: *NoteOn.time * newfactor
                            };
                            let notemessage = Message::NOTE_ON((newnote));
                            eventlist.append(notemessage);
                        },
                        Message::NOTE_OFF(NoteOff) => {
                            let newnote = NoteOff {
                                channel: *NoteOff.channel,
                                note: *NoteOff.note,
                                velocity: *NoteOff.velocity,
                                time: *NoteOff.time * newfactor
                            };
                            let notemessage = Message::NOTE_OFF((newnote));
                            eventlist.append(notemessage);
                        },
                        Message::SET_TEMPO(SetTempo) => {
                            let scaledtempo = SetTempo {
                                tempo: *SetTempo.tempo,
                                time: match *SetTempo.time {
                                    Option::Some(time) => Option::Some(time * newfactor),
                                    Option::None => Option::None,
                                }
                            };
                            let tempomessage = Message::SET_TEMPO((scaledtempo));
                            eventlist.append(tempomessage);
                        },
                        Message::TIME_SIGNATURE(TimeSignature) => {
                            let newtimesig = TimeSignature {
                                numerator: *TimeSignature.numerator,
                                denominator: *TimeSignature.denominator,
                                clocks_per_click: *TimeSignature.clocks_per_click,
                                time: match *TimeSignature.time {
                                    Option::Some(time) => Option::Some(time * newfactor),
                                    Option::None => Option::None,
                                }
                            };
                            let tsmessage = Message::TIME_SIGNATURE((newtimesig));
                            eventlist.append(tsmessage);
                        },
                        Message::CONTROL_CHANGE(ControlChange) => {
                            let newcontrolchange = ControlChange {
                                channel: *ControlChange.channel,
                                control: *ControlChange.control,
                                value: *ControlChange.value,
                                time: *ControlChange.time * newfactor
                            };
                            let ccmessage = Message::CONTROL_CHANGE((newcontrolchange));
                            eventlist.append(ccmessage);
                        },
                        Message::PITCH_WHEEL(PitchWheel) => {
                            let newpitchwheel = PitchWheel {
                                channel: *PitchWheel.channel,
                                pitch: *PitchWheel.pitch,
                                time: *PitchWheel.time * newfactor
                            };
                            let pwmessage = Message::PITCH_WHEEL((newpitchwheel));
                            eventlist.append(pwmessage);
                        },
                        Message::AFTER_TOUCH(AfterTouch) => {
                            let newaftertouch = AfterTouch {
                                channel: *AfterTouch.channel,
                                value: *AfterTouch.value,
                                time: *AfterTouch.time * newfactor
                            };
                            let atmessage = Message::AFTER_TOUCH((newaftertouch));
                            eventlist.append(atmessage);
                        },
                        Message::POLY_TOUCH(PolyTouch) => {
                            let newpolytouch = PolyTouch {
                                channel: *PolyTouch.channel,
                                note: *PolyTouch.note,
                                value: *PolyTouch.value,
                                time: *PolyTouch.time * newfactor
                            };
                            let ptmessage = Message::POLY_TOUCH((newpolytouch));
                            eventlist.append(ptmessage);
                        },
                    }
                },
                Option::None(_) => {
                    break;
                }
            };
        };

        // Create a new Midi object with the modified event list
        Midi { events: eventlist.span() }
    }

    fn change_tempo(self: @Midi, new_tempo: u32) -> Midi {
        // Create a clone of the MIDI events
        let mut ev = self.clone().events;

        // Create a new array to store the modified events
        let mut eventlist = ArrayTrait::<Message>::new();

        loop {
            // Use pop_front to get the next event
            match ev.pop_front() {
                Option::Some(currentevent) => {
                    // Process the current event
                    match currentevent {
                        Message::NOTE_ON(NoteOn) => {
                            eventlist.append(*currentevent);
                        },
                        Message::NOTE_OFF(NoteOff) => {
                            eventlist.append(*currentevent);
                        },
                        Message::SET_TEMPO(SetTempo) => {
                            // Create a new SetTempo message with the updated tempo
                            let tempo = SetTempo { tempo: new_tempo, time: *SetTempo.time };
                            let tempomessage = Message::SET_TEMPO((tempo));
                            eventlist.append(tempomessage);
                        },
                        Message::TIME_SIGNATURE(TimeSignature) => {
                            eventlist.append(*currentevent);
                        },
                        Message::CONTROL_CHANGE(ControlChange) => {
                            eventlist.append(*currentevent);
                        },
                        Message::PITCH_WHEEL(PitchWheel) => {
                            eventlist.append(*currentevent);
                        },
                        Message::AFTER_TOUCH(AfterTouch) => {
                            eventlist.append(*currentevent);
                        },
                        Message::POLY_TOUCH(PolyTouch) => {
                            eventlist.append(*currentevent);
                        },
                    }
                },
                Option::None(_) => {
                    // If there are no more events, break out of the loop
                    break;
                }
            };
        };

        // Create a new Midi object with the modified event list
        Midi { events: eventlist.span() }
    }

    fn remap_instruments(self: @Midi, chanel: u32) -> Midi {
        panic(array!['not supported yet'])
    }

    fn get_bpm(self: @Midi) -> u32 {
        // Iterate through the MIDI events, find and return the SetTempo message
        let mut ev = self.clone().events;
        let mut outtempo: u32 = 0;

        loop {
            match ev.pop_front() {
                Option::Some(currentevent) => {
                    match currentevent {
                        Message::NOTE_ON(NoteOn) => {},
                        Message::NOTE_OFF(NoteOff) => {},
                        Message::SET_TEMPO(SetTempo) => {
                            outtempo = *SetTempo.tempo;
                        },
                        Message::TIME_SIGNATURE(TimeSignature) => {},
                        Message::CONTROL_CHANGE(ControlChange) => {},
                        Message::PITCH_WHEEL(PitchWheel) => {},
                        Message::AFTER_TOUCH(AfterTouch) => {},
                        Message::POLY_TOUCH(PolyTouch) => {},
                    }
                },
                Option::None(_) => {
                    break;
                }
            };
        };

        outtempo
    }

    fn generate_harmony(self: @Midi, modes: Modes) -> Midi {
        panic(array!['not supported yet'])
    }

    fn arpeggiate_chords(self: @Midi, pattern: ArpPattern) -> Midi {
        panic(array!['not supported yet'])
    }

    fn edit_dynamics(self: @Midi, curve: VelocityCurve) -> Midi {
        panic(array!['not supported yet'])
    }
}
<|MERGE_RESOLUTION|>--- conflicted
+++ resolved
@@ -1,17 +1,11 @@
 use orion::operators::tensor::{Tensor, U32Tensor,};
-<<<<<<< HEAD
 use orion::numbers::{i32, FP32x32};
 use core::option::OptionTrait;
 use koji::midi::types::{
     Midi, Message, Modes, ArpPattern, VelocityCurve, NoteOn, NoteOff, SetTempo, TimeSignature,
     ControlChange, PitchWheel, AfterTouch, PolyTouch
 };
-=======
-use orion::numbers::{FP32x32, i32};
-
-use koji::midi::types::{Midi, Message, Modes, ArpPattern, VelocityCurve, NoteOn, NoteOff, SetTempo, TimeSignature,};
 use koji::midi::time::round_to_nearest_nth;
->>>>>>> 0fe675b8
 
 trait MidiTrait {
     /// =========== NOTE MANIPULATION ===========
