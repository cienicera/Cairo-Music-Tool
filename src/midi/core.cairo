use orion::operators::tensor::{Tensor, U32Tensor,};
use orion::numbers::{FP32x32, i32};

<<<<<<< HEAD
use koji::midi::types::{Midi, Message, Modes, ArpPattern, VelocityCurve, NoteOn, NoteOff};
use koji::midi::time::round_to_nearest_nth;
=======
use koji::midi::types::{
    Midi, Message, Modes, ArpPattern, VelocityCurve, SetTempo, TimeSignature, NoteOn, NoteOff
};
>>>>>>> 8924bcbb

trait MidiTrait {
    /// =========== NOTE MANIPULATION ===========
    /// Instantiate a Midi.
    fn new() -> Midi;
    /// Set a message in a Midi object.
    fn set_message(self: @Midi, msg: Message) -> Midi;
    /// Transpose notes by a given number of semitones.
    fn transpose_notes(self: @Midi, semitones: i32) -> Midi;
    ///  Reverse the order of notes.
    fn reverse_notes(self: @Midi) -> Midi;
    /// Align notes to a given rhythmic grid.
    fn quantize_notes(self: @Midi, grid_size: usize) -> Midi;
    /// Extract notes within a specified pitch range.
    fn extract_notes(self: @Midi, note_range: usize) -> Midi;
    /// Change the duration of notes by a given factor
    fn change_note_duration(self: @Midi, factor: i32) -> Midi;
    /// =========== GLOBAL MANIPULATION ===========
    /// Alter the tempo of the Midi data.
    fn change_tempo(self: @Midi, new_tempo: u32) -> Midi;
    /// Change instrument patches based on a provided mapping
    fn remap_instruments(self: @Midi, chanel: u32) -> Midi;
    /// =========== ANALYSIS ===========
    /// Extract the tempo (in BPM) from the Midi data.
    fn get_bpm(self: @Midi) -> u32;
    /// Return statistics about notes (e.g., most frequent note, average note duration).
    /// =========== ADVANCED MANIPULATION ===========
    /// Add harmonies to existing melodies based on specified intervals.
    fn generate_harmony(self: @Midi, modes: Modes) -> Midi;
    /// Convert chords into arpeggios based on a given pattern.
    fn arpeggiate_chords(self: @Midi, pattern: ArpPattern) -> Midi;
    /// Add or modify dynamics (velocity) of notes based on a specified curve or pattern.
    fn edit_dynamics(self: @Midi, curve: VelocityCurve) -> Midi;
}

impl MidiImpl of MidiTrait {
    fn new() -> Midi {
        Midi { events: array![].span() }
    }

    fn set_message(self: @Midi, msg: Message) -> Midi {
        panic(array!['not supported yet'])
    }

    fn transpose_notes(self: @Midi, semitones: i32) -> Midi {
        let mut ev = self.clone().events;
        let mut eventlist = ArrayTrait::<Message>::new();

        loop {
            match ev.pop_front() {
                Option::Some(currentevent) => {
                    match currentevent {
                        Message::NOTE_ON(NoteOn) => {
                            let outnote = if semitones.sign {
                                *NoteOn.note - semitones.mag.try_into().unwrap()
                            } else {
                                *NoteOn.note + semitones.mag.try_into().unwrap()
                            };

                            let newnote = NoteOn {
                                channel: *NoteOn.channel,
                                note: outnote,
                                velocity: *NoteOn.velocity,
                                time: *NoteOn.time
                            };
                            let notemessage = Message::NOTE_ON((newnote));
                            eventlist.append(notemessage);
                        },
                        Message::NOTE_OFF(NoteOff) => {
                            let outnote = if semitones.sign {
                                *NoteOff.note - semitones.mag.try_into().unwrap()
                            } else {
                                *NoteOff.note + semitones.mag.try_into().unwrap()
                            };

                            let newnote = NoteOff {
                                channel: *NoteOff.channel,
                                note: outnote,
                                velocity: *NoteOff.velocity,
                                time: *NoteOff.time
                            };
                            let notemessage = Message::NOTE_OFF((newnote));
                            eventlist.append(notemessage);
                        },
                        Message::SET_TEMPO(SetTempo) => {
                            eventlist.append(*currentevent);
                        },
                        Message::TIME_SIGNATURE(TimeSignature) => {
                            eventlist.append(*currentevent);
                        },
                        Message::CONTROL_CHANGE(ControlChange) => {
                            eventlist.append(*currentevent);
                        },
                        Message::PITCH_WHEEL(PitchWheel) => {
                            eventlist.append(*currentevent);
                        },
                        Message::AFTER_TOUCH(AfterTouch) => {
                            eventlist.append(*currentevent);
                        },
                        Message::POLY_TOUCH(PolyTouch) => {
                            eventlist.append(*currentevent);
                        },
                    }
                },
                Option::None(_) => {
                    break;
                }
            };
        };

        Midi { events: eventlist.span() }
    }

    fn reverse_notes(self: @Midi) -> Midi {
        panic(array!['not supported yet'])
    }

    fn quantize_notes(self: @Midi, grid_size: usize) -> Midi {
        let mut ev = self.clone().events;
        let mut eventlist = ArrayTrait::<Message>::new();

        loop {
            match ev.pop_front() {
                Option::Some(currentevent) => {
                    match currentevent {
                        Message::NOTE_ON(NoteOn) => {
                            let newnote = NoteOn {
                                channel: *NoteOn.channel,
                                note: *NoteOn.note,
                                velocity: *NoteOn.velocity,
                                time: round_to_nearest_nth(*NoteOn.time, grid_size)
                            };
                            let notemessage = Message::NOTE_ON((newnote));
                            eventlist.append(notemessage);
                        },
                        Message::NOTE_OFF(NoteOff) => {
                            let newnote = NoteOff {
                                channel: *NoteOff.channel,
                                note: *NoteOff.note,
                                velocity: *NoteOff.velocity,
                                time: round_to_nearest_nth(*NoteOff.time, grid_size)
                            };
                            let notemessage = Message::NOTE_OFF((newnote));
                            eventlist.append(notemessage);
                        },
                        Message::SET_TEMPO(SetTempo) => {
                            eventlist.append(*currentevent)
                        },
                        Message::TIME_SIGNATURE(TimeSignature) => {
                            eventlist.append(*currentevent)
                        },
                        Message::CONTROL_CHANGE(ControlChange) => {
                            eventlist.append(*currentevent)
                        },
                        Message::PITCH_WHEEL(PitchWheel) => {
                            eventlist.append(*currentevent)
                        },
                        Message::AFTER_TOUCH(AfterTouch) => {
                            eventlist.append(*currentevent)
                        },
                        Message::POLY_TOUCH(PolyTouch) => {
                            eventlist.append(*currentevent)
                        },
                    }
                },
                Option::None(_) => {
                    break;
                }
            };
        };

        // Create a new Midi object with the modified event list
        Midi { events: eventlist.span() }
    }

    fn extract_notes(self: @Midi, note_range: usize) -> Midi {
        let mut ev = self.clone().events;

        let middlec = 60;
        let mut lowerbound = 0;
        let mut upperbound = 127;

        if note_range < middlec {
            lowerbound = middlec - note_range;
        }
        if note_range + middlec < 127 {
            upperbound = middlec + note_range;
        }

        let mut eventlist = ArrayTrait::<Message>::new();

        loop {
            match ev.pop_front() {
                Option::Some(currentevent) => {
                    match currentevent {
                        Message::NOTE_ON(NoteOn) => {
                            let currentnoteon = *NoteOn.note;
                            if currentnoteon > lowerbound.try_into().unwrap()
                                && currentnoteon < upperbound.try_into().unwrap() {
                                eventlist.append(*currentevent);
                            }
                        },
                        Message::NOTE_OFF(NoteOff) => {
                            let currentnoteoff = *NoteOff.note;
                            if currentnoteoff > lowerbound.try_into().unwrap()
                                && currentnoteoff < upperbound.try_into().unwrap() {
                                eventlist.append(*currentevent);
                            }
                        },
                        Message::SET_TEMPO(SetTempo) => {},
                        Message::TIME_SIGNATURE(TimeSignature) => {},
                        Message::CONTROL_CHANGE(ControlChange) => {},
                        Message::PITCH_WHEEL(PitchWheel) => {},
                        Message::AFTER_TOUCH(AfterTouch) => {},
                        Message::POLY_TOUCH(PolyTouch) => {},
                    }
                },
                Option::None(_) => {
                    break;
                }
            };
        };

        // Create a new Midi object with the modified event list
        Midi { events: eventlist.span() }
    }


    fn change_note_duration(self: @Midi, factor: i32) -> Midi {
        panic(array!['not supported yet'])
    }

    fn change_tempo(self: @Midi, new_tempo: u32) -> Midi {
        // Create a clone of the MIDI events
        let mut ev = self.clone().events;

        // Create a new array to store the modified events
        let mut eventlist = ArrayTrait::<Message>::new();

        loop {
            // Use pop_front to get the next event
            match ev.pop_front() {
                Option::Some(currentevent) => {
                    // Process the current event
                    match currentevent {
                        Message::NOTE_ON(NoteOn) => {
                            eventlist.append(*currentevent);
                        },
                        Message::NOTE_OFF(NoteOff) => {
                            eventlist.append(*currentevent);
                        },
                        Message::SET_TEMPO(SetTempo) => {
                            // Create a new SetTempo message with the updated tempo
                            let tempo = SetTempo { tempo: new_tempo, time: *SetTempo.time };
                            let tempomessage = Message::SET_TEMPO((tempo));
                            eventlist.append(tempomessage);
                        },
                        Message::TIME_SIGNATURE(TimeSignature) => {
                            eventlist.append(*currentevent);
                        },
                        Message::CONTROL_CHANGE(ControlChange) => {
                            eventlist.append(*currentevent);
                        },
                        Message::PITCH_WHEEL(PitchWheel) => {
                            eventlist.append(*currentevent);
                        },
                        Message::AFTER_TOUCH(AfterTouch) => {
                            eventlist.append(*currentevent);
                        },
                        Message::POLY_TOUCH(PolyTouch) => {
                            eventlist.append(*currentevent);
                        },
                    }
                },
                Option::None(_) => {
                    // If there are no more events, break out of the loop
                    break;
                }
            };
        };

        // Create a new Midi object with the modified event list
        Midi { events: eventlist.span() }
    }

    fn remap_instruments(self: @Midi, chanel: u32) -> Midi {
        panic(array!['not supported yet'])
    }

    fn get_bpm(self: @Midi) -> u32 {
        // Iterate through the MIDI events, find and return the SetTempo message
        let mut ev = self.clone().events;
        let mut outtempo: u32 = 0;

        loop {
            match ev.pop_front() {
                Option::Some(currentevent) => {
                    match currentevent {
                        Message::NOTE_ON(NoteOn) => {},
                        Message::NOTE_OFF(NoteOff) => {},
                        Message::SET_TEMPO(SetTempo) => {
                            outtempo = *SetTempo.tempo;
                        },
                        Message::TIME_SIGNATURE(TimeSignature) => {},
                        Message::CONTROL_CHANGE(ControlChange) => {},
                        Message::PITCH_WHEEL(PitchWheel) => {},
                        Message::AFTER_TOUCH(AfterTouch) => {},
                        Message::POLY_TOUCH(PolyTouch) => {},
                    }
                },
                Option::None(_) => {
                    break;
                }
            };
        };

        outtempo
    }

    fn generate_harmony(self: @Midi, modes: Modes) -> Midi {
        panic(array!['not supported yet'])
    }

    fn arpeggiate_chords(self: @Midi, pattern: ArpPattern) -> Midi {
        panic(array!['not supported yet'])
    }

    fn edit_dynamics(self: @Midi, curve: VelocityCurve) -> Midi {
        panic(array!['not supported yet'])
    }
}
<|MERGE_RESOLUTION|>--- conflicted
+++ resolved
@@ -1,14 +1,8 @@
 use orion::operators::tensor::{Tensor, U32Tensor,};
 use orion::numbers::{FP32x32, i32};
 
-<<<<<<< HEAD
-use koji::midi::types::{Midi, Message, Modes, ArpPattern, VelocityCurve, NoteOn, NoteOff};
+use koji::midi::types::{Midi, Message, Modes, ArpPattern, VelocityCurve, NoteOn, NoteOff, SetTempo, TimeSignature,};
 use koji::midi::time::round_to_nearest_nth;
-=======
-use koji::midi::types::{
-    Midi, Message, Modes, ArpPattern, VelocityCurve, SetTempo, TimeSignature, NoteOn, NoteOff
-};
->>>>>>> 8924bcbb
 
 trait MidiTrait {
     /// =========== NOTE MANIPULATION ===========
