use orion::operators::tensor::{Tensor, U32Tensor,};
use orion::numbers::i32;

use koji::midi::types::{
    Midi, Message, Modes, ArpPattern, VelocityCurve, SetTempo, TimeSignature, NoteOn
};
<<<<<<< HEAD
=======

>>>>>>> ff6bb0e9
trait MidiTrait {
    /// =========== NOTE MANIPULATION ===========
    /// Instantiate a Midi.
    fn new() -> Midi;
    /// Set a message in a Midi object.
    fn set_message(self: @Midi, msg: Message) -> Midi;
    /// Transpose notes by a given number of semitones.
    fn transpose_notes(self: @Midi, semitones: i32) -> Midi;
    ///  Reverse the order of notes.
    fn reverse_notes(self: @Midi) -> Midi;
    /// Align notes to a given rhythmic grid.
    fn quantize_notes(self: @Midi, grid_size: usize) -> Midi;
    /// Extract notes within a specified pitch range.
    fn extract_notes(self: @Midi, note_range: usize) -> Midi;
    /// Change the duration of notes by a given factor
    fn change_note_duration(self: @Midi, factor: i32) -> Midi;
    /// =========== GLOBAL MANIPULATION ===========
    /// Alter the tempo of the Midi data.
    fn change_tempo(self: @Midi, new_tempo: u32) -> Midi;
    /// Change instrument patches based on a provided mapping
    fn remap_instruments(self: @Midi, chanel: u32) -> Midi;
    /// =========== ANALYSIS ===========
    /// Extract the tempo (in BPM) from the Midi data.
    fn get_bpm(self: @Midi) -> u32;
    /// Return statistics about notes (e.g., most frequent note, average note duration).
    /// =========== ADVANCED MANIPULATION ===========
    /// Add harmonies to existing melodies based on specified intervals.
    fn generate_harmony(self: @Midi, modes: Modes) -> Midi;
    /// Convert chords into arpeggios based on a given pattern.
    fn arpeggiate_chords(self: @Midi, pattern: ArpPattern) -> Midi;
    /// Add or modify dynamics (velocity) of notes based on a specified curve or pattern.
    fn edit_dynamics(self: @Midi, curve: VelocityCurve) -> Midi;
}

impl MidiImpl of MidiTrait {
    fn new() -> Midi {
        Midi { events: array![].span() }
    }

    fn set_message(self: @Midi, msg: Message) -> Midi {
        panic(array!['not supported yet'])
    }

    fn transpose_notes(self: @Midi, semitones: i32) -> Midi {
        panic(array!['not supported yet'])
    }

    fn reverse_notes(self: @Midi) -> Midi {
        panic(array!['not supported yet'])
    }

    fn quantize_notes(self: @Midi, grid_size: usize) -> Midi {
        panic(array!['not supported yet'])
    }

    fn extract_notes(self: @Midi, note_range: usize) -> Midi {
        let mut ev = self.clone().events;

        let middlec = 60;
        let mut lowerbound = 0;
        let mut upperbound = 127;

        if note_range < middlec {
            lowerbound = middlec - note_range;
        }
        if note_range + middlec < 127 {
            upperbound = middlec + note_range;
        }

        let mut eventlist = ArrayTrait::<Message>::new();

        loop {
            match ev.pop_front() {
                Option::Some(currentevent) => {
                    match currentevent {
                        Message::NOTE_ON(NoteOn) => {
                            let currentnoteon = *NoteOn.note;
                            if currentnoteon > lowerbound.try_into().unwrap()
                                && currentnoteon < upperbound.try_into().unwrap() {
                                eventlist.append(*currentevent);
                            }
                        },
                        Message::NOTE_OFF(NoteOff) => {
                            let currentnoteoff = *NoteOff.note;
                            if currentnoteoff > lowerbound.try_into().unwrap()
                                && currentnoteoff < upperbound.try_into().unwrap() {
                                eventlist.append(*currentevent);
                            }
                        },
                        Message::SET_TEMPO(SetTempo) => {},
                        Message::TIME_SIGNATURE(TimeSignature) => {},
                        Message::CONTROL_CHANGE(ControlChange) => {},
                        Message::PITCH_WHEEL(PitchWheel) => {},
                        Message::AFTER_TOUCH(AfterTouch) => {},
                        Message::POLY_TOUCH(PolyTouch) => {},
                    }
                },
                Option::None(_) => {
                    break;
                }
            };
        };

        // Create a new Midi object with the modified event list
        Midi { events: eventlist.span() }
    }


    fn change_note_duration(self: @Midi, factor: i32) -> Midi {
        panic(array!['not supported yet'])
    }

    fn change_tempo(self: @Midi, new_tempo: u32) -> Midi {
        // Create a clone of the MIDI events
        let mut ev = self.clone().events;

        // Create a new array to store the modified events
        let mut eventlist = ArrayTrait::<Message>::new();

        loop {
            // Use pop_front to get the next event
            match ev.pop_front() {
                Option::Some(currentevent) => {
                    // Process the current event
                    match currentevent {
                        Message::NOTE_ON(NoteOn) => {
                            eventlist.append(*currentevent);
                        },
                        Message::NOTE_OFF(NoteOff) => {
                            eventlist.append(*currentevent);
                        },
                        Message::SET_TEMPO(SetTempo) => {
                            // Create a new SetTempo message with the updated tempo
                            let tempo = SetTempo { tempo: new_tempo, time: *SetTempo.time };
                            let tempomessage = Message::SET_TEMPO((tempo));
                            eventlist.append(tempomessage);
                        },
                        Message::TIME_SIGNATURE(TimeSignature) => {
                            eventlist.append(*currentevent);
                        },
                        Message::CONTROL_CHANGE(ControlChange) => {
                            eventlist.append(*currentevent);
                        },
                        Message::PITCH_WHEEL(PitchWheel) => {
                            eventlist.append(*currentevent);
                        },
                        Message::AFTER_TOUCH(AfterTouch) => {
                            eventlist.append(*currentevent);
                        },
                        Message::POLY_TOUCH(PolyTouch) => {
                            eventlist.append(*currentevent);
                        },
                    }
                },
                Option::None(_) => {
                    // If there are no more events, break out of the loop
                    break;
                }
            };
        };

        // Create a new Midi object with the modified event list
        Midi { events: eventlist.span() }
    }

    fn remap_instruments(self: @Midi, chanel: u32) -> Midi {
        panic(array!['not supported yet'])
    }

    fn get_bpm(self: @Midi) -> u32 {
        // Iterate through the MIDI events, find and return the SetTempo message
        let mut ev = self.clone().events;
        let mut outtempo: u32 = 0;

        loop {
            match ev.pop_front() {
                Option::Some(currentevent) => {
                    match currentevent {
                        Message::NOTE_ON(NoteOn) => {},
                        Message::NOTE_OFF(NoteOff) => {},
                        Message::SET_TEMPO(SetTempo) => {
                            outtempo = *SetTempo.tempo;
                        },
                        Message::TIME_SIGNATURE(TimeSignature) => {},
                        Message::CONTROL_CHANGE(ControlChange) => {},
                        Message::PITCH_WHEEL(PitchWheel) => {},
                        Message::AFTER_TOUCH(AfterTouch) => {},
                        Message::POLY_TOUCH(PolyTouch) => {},
                    }
                },
                Option::None(_) => {
                    break;
                }
            };
        };

        outtempo
    }

    fn generate_harmony(self: @Midi, modes: Modes) -> Midi {
        panic(array!['not supported yet'])
    }

    fn arpeggiate_chords(self: @Midi, pattern: ArpPattern) -> Midi {
        panic(array!['not supported yet'])
    }

    fn edit_dynamics(self: @Midi, curve: VelocityCurve) -> Midi {
        panic(array!['not supported yet'])
    }
}
<|MERGE_RESOLUTION|>--- conflicted
+++ resolved
@@ -4,10 +4,7 @@
 use koji::midi::types::{
     Midi, Message, Modes, ArpPattern, VelocityCurve, SetTempo, TimeSignature, NoteOn
 };
-<<<<<<< HEAD
-=======
-
->>>>>>> ff6bb0e9
+
 trait MidiTrait {
     /// =========== NOTE MANIPULATION ===========
     /// Instantiate a Midi.
