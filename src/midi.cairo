mod core;
mod types;
<<<<<<< HEAD
mod instruments;
mod time;
=======
mod time;
mod modes;
mod pitch;
>>>>>>> dba3d3b8
<|MERGE_RESOLUTION|>--- conflicted
+++ resolved
@@ -1,10 +1,6 @@
 mod core;
 mod types;
-<<<<<<< HEAD
 mod instruments;
 mod time;
-=======
-mod time;
 mod modes;
-mod pitch;
->>>>>>> dba3d3b8
+mod pitch;