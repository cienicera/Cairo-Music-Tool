mod core;
mod types;
<<<<<<< HEAD
mod instruments;
=======
mod time;
>>>>>>> 53e9a714
<|MERGE_RESOLUTION|>--- conflicted
+++ resolved
@@ -1,7 +1,4 @@
 mod core;
 mod types;
-<<<<<<< HEAD
 mod instruments;
-=======
-mod time;
->>>>>>> 53e9a714
+mod time;