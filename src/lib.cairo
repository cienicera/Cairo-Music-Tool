mod midi;

mod tests {
<<<<<<< HEAD
    mod test_euclidean;
=======
    mod test_midi;
>>>>>>> 328495af
}<|MERGE_RESOLUTION|>--- conflicted
+++ resolved
@@ -1,9 +1,6 @@
 mod midi;
 
 mod tests {
-<<<<<<< HEAD
     mod test_euclidean;
-=======
     mod test_midi;
->>>>>>> 328495af
 }